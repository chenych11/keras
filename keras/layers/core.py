--- conflicted
+++ resolved
@@ -11,6 +11,7 @@
 from ..regularizers import ActivityRegularizer, Regularizer
 
 from theano.sandbox.rng_mrg import MRG_RandomStreams as RandomStreams
+# noinspection PyUnresolvedReferences
 from six.moves import zip
 
 
@@ -195,15 +196,10 @@
 
 class Merge(Layer):
     def __init__(self, layers, mode='sum', concat_axis=-1):
-<<<<<<< HEAD
         """ Merge the output of a list of layers or containers into a single tensor.
-            mode: {'sum', 'mul', 'concat'}
+            mode: {'sum', 'mul', 'concat', 'ave'}
         """
-=======
-        ''' Merge the output of a list of layers or containers into a single tensor.
-            mode: {'sum', 'mul', 'concat', 'ave'}
-        '''
->>>>>>> c18a9cd4
+        super(Merge, self).__init__()
         if len(layers) < 2:
             raise Exception("Please specify two or more input layers (or containers) to merge")
         self.mode = mode
